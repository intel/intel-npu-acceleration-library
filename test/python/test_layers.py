--- conflicted
+++ resolved
@@ -328,7 +328,6 @@
     out = model.run(X.numpy())
 
     reference = torch.nn.functional.normalize(X, p=2.0, dim=axis).numpy()
-<<<<<<< HEAD
 
     assert out.shape == reference.shape, "Output shape mismatch"
     assert np.isfinite(reference).all(), "Pytorch Reference contains NaN or Inf"
@@ -354,10 +353,6 @@
 
     reference = torch.cat((tensor_1, tensor_2), dim=axis).numpy()
 
-=======
->>>>>>> e4d0d619
-    print(out)
-    print(reference)
     assert out.shape == reference.shape, "Output shape mismatch"
     assert np.isfinite(reference).all(), "Pytorch Reference contains NaN or Inf"
     assert np.isfinite(out).all(), "NPU output contains NaN or Inf"
