--- conflicted
+++ resolved
@@ -110,7 +110,6 @@
             self._mm, shape_ptr.size, shape_ptr, self.get_backend_dtype(dtype)
         )
 
-<<<<<<< HEAD
     def to(self, tensor: ctypes._Pointer, dtype: npt.DTypeLike) -> ctypes._Pointer:
         """Convert a tensor to a different dtype.
 
@@ -123,26 +122,35 @@
         """
         dtype_ptr = self.get_backend_dtype(dtype)
         return backend_lib.to(self._mm, tensor, dtype_ptr)
-=======
+
     def constant(
         self,
-        data: np.array,
+        data: Union[np.array, Sequence[int], Sequence[float], int, float],
     ) -> ctypes._Pointer:
         """Generate a model input constant.
 
         Args:
-            data (np.array): Input numpy data array
+            data (Union[np.array, Sequence[int], Sequence[float], int, float]): constant data
 
         Returns:
             ctypes._Pointer: an instance to a constant object
 
         """
+        if isinstance(data, (list, tuple)):
+            if all(isinstance(i, int) for i in data):
+                data = np.array(data, dtype=np.int64)
+            else:
+                data = np.array(data, dtype=np.float32)
+        elif isinstance(data, int):
+            data = np.array([data], dtype=np.int64)
+        elif isinstance(data, float):
+            data = np.array([data], dtype=np.float32)
+
         dst = data.ctypes.data_as(ctypes.c_void_p)
         shape_ptr = np.array(data.shape, dtype=np.uint32)
         return backend_lib.constant(
             self._mm, shape_ptr.size, shape_ptr, self.get_backend_dtype(data.dtype), dst
         )
->>>>>>> 8e2172d2
 
     def convolution(
         self,
